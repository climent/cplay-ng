--- conflicted
+++ resolved
@@ -7,19 +7,12 @@
 
 Requirements:
 
-<<<<<<< HEAD
-    - python                  http://www.python.org/
-    - pyalsaaudio (optional)  http://pyalsaaudio.sourceforge.net/
-                                For Alsa mixer support
-=======
-    - cplay                   http://www.tf.hut.fi/~flu/cplay/
     - python                  http://www.python.org/
     - pyncurses               http://pyncurses.sourceforge.net/
     - pyalsaaudio (optional)  http://pyalsaaudio.sourceforge.net/
                                 For Alsa mixer support
     - python-oss  (optional)  http://net.indra.com/~tim/ossmodule/
                                 For OSS mixer support
->>>>>>> a3c8ac72
     - mutagen     (optional)  http://code.google.com/p/mutagen/
                                 For metadata support (IDv3 etc.)
     - magic       (optional)  http://www.darwinsys.com/file/
@@ -44,8 +37,7 @@
 
 Usage:
 
-<<<<<<< HEAD
-        cplay [-d <filename>] [-n] [-r] -[R] [ file | dir | playlist ] ...
+        cplay [-d <filename>] [-nrRm] [ file | dir | playlist ] ...
 
         -d  Enable debugging output to <filename>.
 
@@ -56,9 +48,7 @@
 
         -R  Start in random mode.
 
-=======
-        cplay [-dFileForDebugOutput] [-mnrR] [ file | dir | playlist ] ...
->>>>>>> a3c8ac72
+        -m  Switch channels (oss only)
 
         When in doubt, press 'h' for a friendly help page.
 
