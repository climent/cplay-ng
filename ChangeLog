<<<<<<< HEAD
2011-04-27  Tomi Pieviläinen <tomi.pievilainen@iki.fi>

	*** 1.50 released ***

	* cplay:
	- fix insecure /tmp handling (DB#255768, DB#324913) (Peter Samuelson)
	- fix shell crashing (DB#375060)
	- UTF-8 support (DB#279000)
	- debug logging
	- mutagen support (with ogg/flac metadata and fix to DB#413738)
	- file recognition with magic (based on Jesus Climent)
	- mplayer support with equalizer and speed support (Tom Adams,
	  Daniel Michalik)
	- preliminary ALSA mixer support (Tom Adams)
	- bugfixes (many authors)

	* cnq: New executable to enque tracks to cplay (Tom Adams, fixes
	DB#226167)

=======
2011-04-15  Daniel Michalik <cplay-dev@blackamp.de>

        Five years after the last pre-release by Ulf Betlehem some development
        took place, individually distributed amongst various persons. This
        version of cplay collects the found fixes and improvements and
        provides:
        - proper MPlayer support,
        - volume control using ALSA and OSS, 
        - fixes of all known critical bugs, more bug fixes and clean up work.
        Enjoy your updated cplay experience!

        For you information and entertainment the following list contains the
        "recent" development history, trying to give proper credits to the
        developers involved. I tried to be as complete and accurate as possible,
        please let me know if there is someone I forgot or if there is
        something that I put down incorrectly.

        - Peter Samuelson fixed the insecure /tmp handling (DB#255768,
          DB#324913) together with Martin Michlmayr.
        - Tom Adams collected the complete version history of cplay and
          published it on github. Furthermore he provided basic MPlayer
          support, the cnq script and ALSA mixer control.
        - Tomi Pieviläinen fixed the shell crashing bug (DB#375060), added
          logging and added mutagen support for reading meta data information
          from played files (DB#413738). Various other improvements include the
          removal of the kludge variable and clean up work/commenting.
        - Adrian C. fixed various small bugs and made cplay ready for ncurses 5.8.
        - Daniel Michalik replaced the mplayer FIFO by internal pipes to
          prevent permission and IO blocking problems, added speed control and
          equalizer support when using MPlayer and fixed some bugs (DB#387871,
          DB#303282, sanity check of counter values).
>>>>>>> a3c8ac72

2006-05-09  Ulf Betlehem  <flu@iki.fi>
	
	*** 1.50pre7 ***
	
	* cplay:
	- work-around backspace problem (shrizza)
	- shell crash work-around

2005-11-10  Ulf Betlehem  <flu@iki.fi>
	
	*** 1.50pre6 ***
	
	* cplay:
	- share filedescriptors (Antoine Reilles)

2005-10-21  Ulf Betlehem  <flu@iki.fi>
	
	*** 1.50pre5 ***
	
	Over a year since last pre-release! I will probably have broken more
	things than I have fixed, but here goes:
	
	* cplay:
	- fixed URL bug on command line (Georg Lehner)
	- replaced deprecated apply()
	- one-line scrolling
	- continue after errors during recursive add
	- added FrameOffsetPlayerMpp
	- handle_command a bit differently

2004-07-25  Ulf Betlehem  <flu@iki.fi>
	
	*** 1.50pre4 ***
	
	* cplay:
	- ogg123 now handles .flac and .spx
	- require either ID3 or ogg modules for viewing metadata

2004-02-09  Ulf Betlehem  <flu@iki.fi>

	*** 1.50pre3 ***
	
	* cplay:
	- replaced volup and voldown FIFOControl commands with
	  one "volume set|cue|toggle N" command
	- removed inc_volume and dec_volume wrappers
	- added FIFOControl command "empty" (delete playlist)

	* lircrc:
	- volup, voldown => volume command

2004-02-07  Ulf Betlehem  <flu@iki.fi>

	*** 1.50pre2 ***
	
	* po/pt_BR.po:
	- new file (Ricardo Niederberger Cabral)

	* cplay:
	- allow shell from playlist
	- user definable macros (for example MACRO['d'] = '!rm "$@"\n')
	- new remote control commands: macro <key>, add <pathname>

	* README:
	- documented macros and shell positional arguments

2004-02-07  Ulf Betlehem  <flu@iki.fi>

	*** 1.50pre1 ***
	
	* cplay:
	- user definable macros (for example MACRO['d'] = '!rm "$@"\n')
	- new remote control commands: macro <key>, add <pathname>

	* README:
	- documented macros and shell positional arguments

2004-02-05  Ulf Betlehem  <flu@iki.fi>

	* README:
	- mkfifo /var/tmp/cplay_control (Ricardo Niederberger Cabral)

2004-01-07  Ulf Betlehem  <flu@iki.fi>

	* po/Makefile, Makefile:
	- SHELL = /bin/bash (Murphy)

2003-12-05  Ulf Betlehem  <flu@iki.fi>

	*** 1.49 released ***

	* README, cplay.1:
	- document restricted mode

2003-11-08  Ulf Betlehem  <flu@iki.fi>

	*** 1.49pre4 ***

	* cplay:
	- restricted mode (suggested by Yoann AUBINEAU)
	- connect player stdin to a pipe
	- removed sleep(1) if player exec failed
	- combined pause/unpause -> toggle_pause
	- no parse_buf() if stopped or seeking
	- removed --no-tty-control from madplay (stdin no longer tty)
	- reduced codesize

2003-11-06  Ulf Betlehem  <flu@iki.fi>

	* cplay:
	- use 'm' for bookmarking instead of 'b'
	- minor code clean-up
	- modified help page

2003-11-02  Ulf Betlehem  <flu@iki.fi>

	*** 1.49pre3 ***

	* cplay.list:
	- ESP Package Manager support (http://www.easysw.com/epm/)

	* cplay:
	- removed excessive update() from get_bookmark()
	- rewritten delete and move commands for speed

2003-11-01  Ulf Betlehem  <flu@iki.fi>

	* cplay:
	- move active status support from ListEntry to PlaylistEntry

2003-10-04  Ulf Betlehem  <flu@iki.fi>

	* cplayrc:
	- removed execute permissions

2003-10-01  Ulf Betlehem  <flu@iki.fi>

	* cplay:
	- possible bugfix for increasing CPU usage

2003-10-01  Ulf Betlehem  <flu@iki.fi>

	*** 1.49pre2 ***
	
	* cplay:
	- possible bugfix for increasing CPU usage

2003-09-28  Ulf Betlehem  <flu@iki.fi>

	* cplay:
	- use curses.KEY_ENTER for xwsh (wave++)

2003-09-13  Ulf Betlehem  <flu@iki.fi>

	*** 1.49pre1 ***
	
	* cplay:
	- support and prefer ossaudiodev (dorphell)

2003-09-01  Ulf Betlehem  <flu@iki.fi>

	* cplay:
	- fixed playlist identification for 1.48 (Jean-Nicolas Kuttler)

2003-08-28  Ulf Betlehem  <flu@iki.fi>

	* Makefile:
	- cplayrc generation

	* cplay.1:
	- execute both /etc/cplayrc and ~/.cplayrc
	- ignore /etc/cplayrc if ~/.cplayrc exists
	- speex
	- xmp

	* README:
	- speex
	- ~/.cplayrc

2003-08-26  Ulf Betlehem  <flu@iki.fi>

	*** 1.48 released ***

	* cplay:
	- xmp regexp (Yuri D'Elia)
	- URL support in mpg123 regexp (Martin Michlmayr)
	- rudimentary /etc/cplayrc support (Toni Timonen)

	* cplay.1:
	- xmp, play and cplayrc references

	* cplayrc:
	- new file

2003-08-20  Ulf Betlehem  <flu@iki.fi>

	* cplay(1.48pre1):
	- discontinue python1.5 support
	- mixer/volume control using python-oss module
	- horizontal scrolling with < and >
	- show tail (was head) of long input lines
	- import random instead of whrandom
	- minor progress parsing modification
	- NoOffsetPlayer simply counts seconds (Martin Michlmayr)
	- TimeOffsetPlayer with full madplay support
	- added partial xmp and play (sox) support

2003-08-17  Ulf Betlehem  <flu@iki.fi>

	* po/hu.po:
	- new file (Gergely Nagy)
	
	* po/pl.po:
	- new file (Perry)
	- fixed help text not showing

	* po/da.po:
	- new file (Christian Storgaard)
	- specified charset/encoding

2003-05-13  Ulf Betlehem  <flu@iki.fi>

	* cplay:
	- display "Adding tagged files" instead of a separate message for each file (Martin Michlmayr)
	- avoid error-messages when interrupting cplay when started via xargs (Moshe Zadka)

2003-04-13  Ulf Betlehem  <flu@iki.fi>

	*** 1.47 released ***

	* README:
	- mp3info and ogginfo modules are both required

	* TODO: *** empty log message ***

	* cplay.1:
	- mention help window
	- shell command and positional parameters
	- document control_fifo in FILES section
	- BUGS section

2003-04-11  Ulf Betlehem  <flu@iki.fi>

	* cplay(1.47rc4):
	- removed "quit silently" command-line option (use Q instead)
	- fixed missing ": " for isearch-prompt
	- always add absolute paths to playlist (args and stdin)

2003-04-10  Ulf Betlehem  <flu@iki.fi>

	* cplay(1.47rc3):
	- uses glob.glob() instead of fnmatch.filter()

2003-04-08  Ulf Betlehem  <flu@iki.fi>

	* cplay(1.47rc2):
	- bugfix

	* cplay(1.47rc1):
	- status and title now use viewpoints (l)
	- hide cursor after shell command
	- help window updates

2003-04-07  Ulf Betlehem  <flu@iki.fi>

	* cplay(1.47pre5):
	- '!' shell command with positional args
	- TAB completion
	- kill word/line with C-w/C-u
	- invert tags command 'i'
	- removed hide partial pathnames feature
	- renamed 'X' from [manual] to [stop]
	- bookmarks
	- fixed .. -> ../
	- actually chdir in filelist
	- fixed seek/stop/pause crash
	- minor code cleanup

2003-03-02  Ulf Betlehem  <flu@iki.fi>

	* cplay(1.47pre4):
	- X toggles manual/automatic playlist advancement  (Väinö Järvelä)
	- C-s C-s now remembers previous isearch string
	- minor code cleanup here and there
	- absolute seeking with C-a and ^ for bof, C-e and $ for eof
	- HelpWindow includes "Undocumented commands"
	- seeking now yield similar results when stopped and paused
	- fixed byteorder issues with mixer on different architectures?

2003-02-09  Ulf Betlehem  <flu@iki.fi>

	* cplay(1.47pre3):
	- The "Quit? (y/N)" prompt no longer requires Enter.
	- The number of dirs to hide can be adjusted with < and > for the
	  pathname viewpoint. However, this might still change.
	- Sorting is now done according to viewpoint, which means that 'S'
	  no longer toggles sorting methods.
	- Minor help window updates.

2003-01-30  Ulf Betlehem  <flu@iki.fi>

	* cplay(1.47pre2):
	- command line option to quit silently without confirmation
	- isearch speedup (suggested by Eric Max Francis)
	- viewpoint speedup

2003-01-25  Ulf Betlehem  <flu@iki.fi>

	* cplay(1.47pre1):
	- added os.path.exists check to get_tag()

2002-12-16  Ulf Betlehem  <flu@iki.fi>

	* lircrc:
	- new file (Pugo)

	* cplay:
	- documented @ command
	- get_tag improvement (Martin Michlmayr)

	* cplay.1:
	- combined v and V options into one.

2002-12-16  Ulf Betlehem  <flu@iki.fi>

	*** 1.46 released ***
	
	* cplay:
	- documented @ command
	- get_tag improvement (Martin Michlmayr)

	* cplay.1:
	- combined v and V options into one.

2002-12-04  Ulf Betlehem  <flu@iki.fi>

	* cplay (1.46rc1):
	- includes latest version of Martin's get_tag

2002-11-30  Ulf Betlehem  <flu@iki.fi>

	* cplay (1.46pre9):
	- alternative metadata support through get_tag (Martin Michlmayr)
	- misc refactoring: TagListWindow, PlaylistEntry, etc.
	- scrollable Help Window
	- fixed keybinding for toggle counter mode
	- new @ command that jumps to the active playlist entry
	- removed V command and option, v toggles MASTER/PCM instead
	- removed custom normpath

2002-11-08  Ulf Betlehem  <flu@iki.fi>

	* cplay.1:
	- Use minuses instead of hyphens for command line options. (Martin)

2002-10-27  Ulf Betlehem  <flu@iki.fi>

	* cplay (1.46pre8)
	- modified keymap!
	- updated help window
	- filelist tagging support (based on a patch by Jason M. Felice)
	- improved status message behavior
	- added retry if resize failed
	- show cursor in input mode

2002-10-24  Ulf Betlehem  <flu@iki.fi>

	* cplay (1.46pre7)
	- a couple of status message changes
	- faster delete when not in random mode
	- rudimentary .pls playlist support
	- improved streaming support
	- advance playlist if player not found
	- changed player priority order

2002-10-21  Ulf Betlehem  <flu@iki.fi>

	* cplay (1.46pre6)
	- new and improved random mode (Radu)

2002-10-20  Ulf Betlehem  <flu@iki.fi>

	* cplay:
	- refactoring
	- list mode (l = toggle viewpoints)
	- q = quit (y/n) and Q = Quit immediately
	- isearch turnaround change
	- input cursor position
	- recursive search duplicates fix
	- case insensitive regex marking
	- regex marking matches viewpoint
	- VALID_SONG regex matches basename
	- playlist sorting by filename or pathname
	- don't move empty list of marked entries
	- SIGTERM -> SIGINT (again)
	- updated mikmod switches

2002-10-15  Ulf Betlehem  <flu@iki.fi>

	* cplay:
	- pad input with space for cursor position

2002-10-11  Ulf Betlehem  <flu@iki.fi>

	* cplay (1.46pre5)
	- string.punctuation kludge for python 1.5
	- recursive search in filelist!
        - include 669|mtm|it in mikmod regex (Samium Gromoff)

2002-08-28  Ulf Betlehem  <flu@iki.fi>

	* cplay (1.46pre4)
	- bugfix

2002-08-28  Ulf Betlehem  <flu@iki.fi>

	* cplay (1.46pre3)
	- LIRC support via control FIFO (Pugo)

2002-08-21  Ulf Betlehem  <flu@iki.fi>

	* cplay (1.46pre2)
	- allow printable chars as input
	- alias commands: Q for q and = for +
	- grid bug removed from line number display
	- keep current position after auto filelist updates
	- quiet auto filelist updates (Martin Michlmayr)
	- select child in filelist after a parent command
	- parse player output only once every second
	- PCM/MASTER volume commands show current volume

	* LICENSE: new file

2002-03-31  Ulf Betlehem  <flu@iki.fi>
	
	* cplay (1.46pre1)
	- remember playlist filename (Patrice Neff)
2002-03-24  Ulf Betlehem  <flu@iki.fi>
	
	*** 1.45 released ***
2002-03-19  Ulf Betlehem  <flu@iki.fi>
	
	* cplay (1.45pre5):
	- emulate insstr() for python1.5
	- new commands m/M = move after/before
	- new command D = delete current (Jay Felice)
	- line numbers
2002-01-19  Ulf Betlehem  <flu@iki.fi>

	* cplay (1.45pre4):
	- added options -v and -V to control either PCM or MASTER volume
	- increase and decrease volume in steps of 3% (kludge)

2002-01-13  Ulf Betlehem  <flu@iki.fi>

	* cplay (1.45pre3):
	- progressbar cosmetics
	- tilde expansion (Patrice Neff)
2001-12-27  Ulf Betlehem  <flu@iki.fi>

	* cplay (1.45pre2):
	- added "--no-tty-control" option for madplay
	- removed "-d oss" option from ogg123 (Han)
	- use insstr instead of addstr to work around a classical curses-
	  problem with writing the rightmost character without scrolling.

2001-12-01  Ulf Betlehem  <flu@iki.fi>

	*** 1.44 released ***
	
	* cplay:
	- partial support for madplay
	- partial support for mikmod (yason)
	- removed sox support - unless someone needs it
	- toggle counter mode: time done / time left
	- seek acceleration based on song length
	- avoid listing dot-files (Martin Michlmayr)
	- remove ".." entry from root (Martin Michlmayr)
	- show playlist upon startup if playing (Patrice Neff)
	- removed TERMIOS warning with recent python versions
	- add directories from command line (Han)
	- fixed x-bug (Chris Liechti)
	- changed write_playlist key from 'o' to 'w'
	- changed goto command key from 'g' to 'o'
	- added 'g' (home) and 'G' (end) keys
	- added '/' and '?' keys for searching
	- misc tweaks
	
	* cplay.1:
	- update
	
	* README:
	- update
2001-03-15  Ulf Betlehem  <flu@iki.fi>

	*** 1.43 released ***
	
	* cplay:
	- partial support for splay
	- commandline arguments: repeat/random (Gerald Stieglbauer)
	- volume fine tuning via +/- (Martin Michlmayr)
	- simplified player framework
	- mark/clear regexp
2001-01-18  Ulf Betlehem  <flu@iki.fi>

	*** 1.42 released ***
	
	* cplay:
	- ignore bogus gettext module
	- correct devfs paths
	- use seconds instead of frames
	- shuffle speedup (Martin Persson)
	- changed player hierarchy
	- improved ogg123 support

2000-12-08  Ulf Betlehem  <flu@iki.fi>

	*** 1.41 released ***

	* README: a few words about mpg123 and streaming
	
	* po/de.po, cplay.1: updated (Martin Michlmayr)

	* po/Makefile, Makefile: use "install -c" for compatibility

	* cplay:
	  - autoplay initial playlist
	  - is now a front-end for various audio players
	  - ogg123 support (Martin Michlmayr)
	  - devfs paths (Martin Michlmayr)
	  - playlist url support (Charl P. Botha)
	  - fixed signalling bug
	  - minor code cleanup

2000-10-19  Ulf Betlehem  <flu@iki.fi>

	*** v1.40 released ***

	* README: added instructions on how to change player options

	* cplay: new versioning scheme
	fixed locale setting
	python 2.0 compatible
	prefers standard gettext to fintl
	delayed warnings for missing players and unknown fileformats
	fixed hline with zero length in progressline
	set title to xterm in cleanup
	better support for mpg123 buffers by signalling progress groups

	* README: modified usage

	* Makefile: install man page

	* cplay.1: man page (Martin Michlmayr)

	* ChangeLog, TODO: new entry

	* po/de.po: update (Martin Michlmayr)

2000-09-06  Ulf Betlehem  <flu@iki.fi>

	* cplay: Python 1.6 compatible

2000-08-09  Ulf Betlehem  <flu@iki.fi>

	* po/de.po: new file

	* po/Makefile: new Makefile

	* killpgmodule.c: *** empty log message ***

	* README: new README

	* Makefile: new Makefile

2000-07-31  Ulf Betlehem  <flu@iki.fi>

	* cplay: added i18n support by Martin Michlmayr
	fixed locale support

2000-07-25  Ulf Betlehem  <flu@iki.fi>

	* cplay:
	added support for sox to play .wav, .au and other sound formats

	* cplay: shows status in titlebar under X -- thanks Chmouel Boudjnah

2000-05-23  Ulf Betlehem  <flu@iki.fi>

	* cplay: doesn't stat() cwd when idle

	* cplay: supports both pyncurses and the old cursesmodule

2000-04-24  Ulf Betlehem  <flu@iki.fi>

	* cplay: - restores terminal settings on exceptions
	- global mp3 and m3u regexps
	- new and improved keymap class
	- removed a possible "division by zero" bug

2000-03-24  Ulf Betlehem  <flu@iki.fi>

	* cplay: translate evil characters to '?'

2000-02-07  Ulf Betlehem  <flu@iki.fi>

	* cplay: fixed a bug in FilelistWindow.add_dir()

2000-01-20  Ulf Betlehem  <flu@iki.fi>

	* cplay:
	- changed the player class so that one can hold down 'n' or 'p' when
	  changing tracks without cplay crashing ;)

2000-01-19  Ulf Betlehem  <flu@iki.fi>

	* cplay: Enter now plays files bypassing the playlist
	Space adds files to playlist
	a adds recursively
	z toggles pause
	x toggles stop
	m3u lines beginning with '#' are now silently discarded

1999-12-22  Ulf Betlehem  <flu@iki.fi>

	* cplay: - lot's of small changes

1999-12-13  Ulf Betlehem  <flu@iki.fi>

	* cplay: handles SIGWINCH correctly
	automatically rereads current dir when modified
	lot's of minor changes

1999-10-26  Ulf Betlehem  <flu@iki.fi>

	* cplay: Added two commands:
	 R = random play order (keeps your playlist intact)
	 S = sort playlist by filename

	Removed a seldom used (also undocumented) command:
	 N = previous track

1999-05-10  Ulf Betlehem  <flu@iki.fi>

	* cplay: catches os.error if os.listfiles() fails.

1999-02-13  Ulf Betlehem  <flu@iki.fi>

	* cplay: Added error-checking to prevent manipulating empty playlists.
	Raised default seek speed from Pi to 4.

1999-02-07  Ulf Betlehem  <flu@iki.fi>

	* cplay: Corrected a feature that caused automatic loading of playlists
	upon entering a directory where the cursor was over a .m3u file.

1999-01-29  Ulf Betlehem  <flu@iki.fi>

	* cplay:
	Uses frames_done and frames_left instead of time_done and time_left.
	Minor code clean-up.

	* cplay: Now supports at least mpg123 v0.59o through v0.59q

1999-01-19  Ulf Betlehem  <flu@iki.fi>

	* cplay: o  Is now "pure Python", which means there is no need for the
	   killpgmodule.so anymore. Oh, joy!
	o  mpg123 is now automatically located in the PATH if not specified absolutely.
	o  Moved mark() to 'space' and pause_or_unpause() to 'p' and stop_or_unstop()
	   to 'k'.
	o  Playlists are now always saved with the extension .m3u.

1998-12-11  Ulf Betlehem  <flu@iki.fi>

	* cplay: now consumes anything written on stdout

1998-11-29  Ulf Betlehem  <flu@iki.fi>

	* cplay: select() now only timeouts when necessary.

1998-11-20  Ulf Betlehem  <flu@iki.fi>

	* cplay: added PlaylistWindow.command_mark_all()

1998-11-12  Ulf Betlehem  <flu@iki.fi>

	* cplay: SIGTERM -> SIGINT

	* cplay: fixed sigchld bug
	added help window

1998-11-11  Ulf Betlehem  <flu@iki.fi>

	* cplay: random -> whrandom

	* cplay: Too many changes!
	Reorganization
	Change of policy

1998-10-29  Ulf Betlehem  <flu@iki.fi>

	* cplay: separated PLAYER and COMMAND
	checks if the PLAYER is valid before it continues

1998-10-27  Ulf Betlehem  <flu@iki.fi>

	* cplay: kludged mixed case in curses constants

1998-10-12  Ulf Betlehem  <flu@iki.fi>

	* cplay: support for curses module versions with different key-case.

1998-10-05  Ulf Betlehem  <flu@iki.fi>

	* cplay: changed progress bar

	* killpgmodule.c: New file.

1998-04-29  Ulf Betlehem  <flu@iki.fi>

	* cplay: remember bufptr of directories

1998-04-20  Ulf Betlehem  <flu@iki.fi>

	* cplay: code cleanup

1998-04-18  Ulf Betlehem  <flu@iki.fi>

	* cplay: New file.<|MERGE_RESOLUTION|>--- conflicted
+++ resolved
@@ -1,4 +1,3 @@
-<<<<<<< HEAD
 2011-04-27  Tomi Pieviläinen <tomi.pievilainen@iki.fi>
 
 	*** 1.50 released ***
@@ -18,39 +17,37 @@
 	* cnq: New executable to enque tracks to cplay (Tom Adams, fixes
 	DB#226167)
 
-=======
 2011-04-15  Daniel Michalik <cplay-dev@blackamp.de>
 
-        Five years after the last pre-release by Ulf Betlehem some development
-        took place, individually distributed amongst various persons. This
-        version of cplay collects the found fixes and improvements and
-        provides:
-        - proper MPlayer support,
-        - volume control using ALSA and OSS, 
-        - fixes of all known critical bugs, more bug fixes and clean up work.
-        Enjoy your updated cplay experience!
-
-        For you information and entertainment the following list contains the
-        "recent" development history, trying to give proper credits to the
-        developers involved. I tried to be as complete and accurate as possible,
-        please let me know if there is someone I forgot or if there is
-        something that I put down incorrectly.
-
-        - Peter Samuelson fixed the insecure /tmp handling (DB#255768,
-          DB#324913) together with Martin Michlmayr.
-        - Tom Adams collected the complete version history of cplay and
-          published it on github. Furthermore he provided basic MPlayer
-          support, the cnq script and ALSA mixer control.
-        - Tomi Pieviläinen fixed the shell crashing bug (DB#375060), added
-          logging and added mutagen support for reading meta data information
-          from played files (DB#413738). Various other improvements include the
-          removal of the kludge variable and clean up work/commenting.
-        - Adrian C. fixed various small bugs and made cplay ready for ncurses 5.8.
-        - Daniel Michalik replaced the mplayer FIFO by internal pipes to
-          prevent permission and IO blocking problems, added speed control and
-          equalizer support when using MPlayer and fixed some bugs (DB#387871,
-          DB#303282, sanity check of counter values).
->>>>>>> a3c8ac72
+  Five years after the last pre-release by Ulf Betlehem some development
+  took place, individually distributed amongst various persons. This
+  version of cplay collects the found fixes and improvements and
+  provides:
+  - proper MPlayer support,
+  - volume control using ALSA and OSS, 
+  - fixes of all known critical bugs, more bug fixes and clean up work.
+  Enjoy your updated cplay experience!
+
+  For you information and entertainment the following list contains the
+  "recent" development history, trying to give proper credits to the
+  developers involved. I tried to be as complete and accurate as possible,
+  please let me know if there is someone I forgot or if there is
+  something that I put down incorrectly.
+
+  - Peter Samuelson fixed the insecure /tmp handling (DB#255768,
+    DB#324913) together with Martin Michlmayr.
+  - Tom Adams collected the complete version history of cplay and
+    published it on github. Furthermore he provided basic MPlayer
+    support, the cnq script and ALSA mixer control.
+  - Tomi Pieviläinen fixed the shell crashing bug (DB#375060), added
+    logging and added mutagen support for reading meta data information
+    from played files (DB#413738). Various other improvements include the
+    removal of the kludge variable and clean up work/commenting.
+  - Adrian C. fixed various small bugs and made cplay ready for ncurses 5.8.
+  - Daniel Michalik replaced the mplayer FIFO by internal pipes to
+    prevent permission and IO blocking problems, added speed control and
+    equalizer support when using MPlayer and fixed some bugs (DB#387871,
+    DB#303282, sanity check of counter values).
 
 2006-05-09  Ulf Betlehem  <flu@iki.fi>
 	
@@ -459,7 +456,7 @@
 	* cplay (1.46pre5)
 	- string.punctuation kludge for python 1.5
 	- recursive search in filelist!
-        - include 669|mtm|it in mikmod regex (Samium Gromoff)
+  - include 669|mtm|it in mikmod regex (Samium Gromoff)
 
 2002-08-28  Ulf Betlehem  <flu@iki.fi>
 
